--- conflicted
+++ resolved
@@ -3,81 +3,6 @@
 import numpy as np
 from scipy.misc import factorial
 
-<<<<<<< HEAD
-from scipy.lib.six.moves import xrange
-
-__all__ = ["KroghInterpolator", "krogh_interpolate", "BarycentricInterpolator", "barycentric_interpolate", "PiecewisePolynomial", "piecewise_polynomial_interpolate","approximate_taylor_polynomial", "pchip"]
-
-class KroghInterpolator(object):
-    """
-    The interpolating polynomial for a set of points
-
-    Constructs a polynomial that passes through a given set of points,
-    optionally with specified derivatives at those points.
-    Allows evaluation of the polynomial and all its derivatives.
-    For reasons of numerical stability, this function does not compute
-    the coefficients of the polynomial, although they can be obtained
-    by evaluating all the derivatives.
-
-    The polynomial passes through all the pairs (xi,yi). One may additionally
-    specify a number of derivatives at each point xi; this is done by
-    repeating the value xi and specifying the derivatives as successive
-    yi values. For vector-valued functions, each yi may be a vector.
-
-    Be aware that the algorithms implemented here are not necessarily
-    the most numerically stable known. Moreover, even in a world of
-    exact computation, unless the x coordinates are chosen very
-    carefully - Chebyshev zeros (e.g. cos(i*pi/n)) are a good choice -
-    polynomial interpolation itself is a very ill-conditioned process
-    due to the Runge phenomenon. In general, even with well-chosen
-    x values, degrees higher than about thirty cause problems with
-    numerical instability in this code.
-
-    Based on [1]_.
-
-    Parameters
-    ----------
-    xi : array_like, length N
-        Known x-coordinates
-    yi : array_like, N by R
-        Known y-coordinates, interpreted as vectors of length R,
-        or scalars if R=1. When an xi occurs two or more times in
-        a row, the corresponding yi's represent derivative values.
-
-    References
-    ----------
-    .. [1] Krogh, "Efficient Algorithms for Polynomial Interpolation
-        and Numerical Differentiation", 1970.
-
-
-    Examples
-    --------
-    To produce a polynomial that is zero at 0 and 1 and has
-    derivative 2 at 0, call
-
-    >>> KroghInterpolator([0,0,1],[0,2,0])
-
-    This constructs the quadratic 2*X**2-2*X. The derivative condition
-    is indicated by the repeated zero in the xi array; the corresponding
-    yi values are 0, the function value, and 2, the derivative value.
-
-    For another example, given xi, yi, and a derivative ypi for each
-    point, appropriate arrays can be constructed as:
-
-    >>> xi_k, yi_k = np.repeat(xi, 2), np.ravel(np.dstack((yi,ypi)))
-    >>> KroghInterpolator(xi_k, yi_k)
-
-    To produce a vector-valued polynomial, supply a higher-dimensional
-    array for yi:
-
-    >>> KroghInterpolator([0,1],[[2,3],[4,5]])
-
-    This constructs a linear polynomial giving (2,3) at 0 and (4,5) at 1.
-
-    """
-    def __init__(self, xi, yi):
-        """Construct an interpolator passing through the specified points
-=======
 __all__ = ["KroghInterpolator", "krogh_interpolate", "BarycentricInterpolator", "barycentric_interpolate", "PiecewisePolynomial", "piecewise_polynomial_interpolate","approximate_taylor_polynomial", "PchipInterpolator", "pchip_interpolate", "pchip"]
 
 def _isscalar(x):
@@ -102,7 +27,6 @@
             self._set_yi(yi, xi=xi, axis=axis)
 
     def __call__(self, x):
->>>>>>> 49f17599
         """
         Evaluate the interpolant
 
@@ -231,15 +155,9 @@
         x : array-like
             Point or points at which to evaluate the derivatives
 
-<<<<<<< HEAD
-        der : integer
-            Which derivative to extract. The function's value is given as the
-            0th derivative.
-=======
         der : integer, optional
             Which derivative to extract. This number includes the
             function value as 0th derivative.
->>>>>>> 49f17599
 
         Returns
         -------
@@ -531,33 +449,10 @@
 
     Based on Berrut and Trefethen 2004, "Barycentric Lagrange Interpolation".
 
-<<<<<<< HEAD
-    Parameters
-    ----------
-    xi : array-like of length N
-        The x coordinates of the points the polynomial should pass through
-    yi : array-like N by R or None
-        The y coordinates of the points the polynomial should pass through;
-        if R>1 the polynomial is vector-valued. If None the y values
-        will be supplied later.
-
-    Notes
-    -----
-
-    The values yi need to be provided before the function is evaluated,
-    but none of the preprocessing depends on them, so rapid updates
-    are possible.
-    """
-    def __init__(self, xi, yi=None):
-        """Construct an object capable of interpolating functions sampled at xi
-        """
-        self.n = len(xi)
-=======
     """
     def __init__(self, xi, yi=None, axis=0):
         _Interpolator1D.__init__(self, xi, yi, axis)
 
->>>>>>> 49f17599
         self.xi = np.asarray(xi)
         self.set_yi(yi)
         self.n = len(self.xi)
@@ -722,17 +617,10 @@
 
     Parameters
     ----------
-<<<<<<< HEAD
-    xi : array-like of length N
-        a sorted list of x-coordinates
-    yi : list of lists of length N
-        yi[i] is the list of derivatives known at xi[i]
-=======
     xi : array-like
         a sorted 1-d array of x-coordinates
     yi : array-like or list of array-likes
         yi[i][j] is the j-th derivative known at xi[i]   (for axis=0)
->>>>>>> 49f17599
     orders : list of integers, or integer
         a list of polynomial orders, or a single universal order
     direction : {None, 1, -1}
@@ -740,11 +628,8 @@
         +1 indicates increasing
         -1 indicates decreasing
         None indicates that it should be deduced from the first two xi
-<<<<<<< HEAD
-=======
     axis : int, optional
         Axis in the yi array corresponding to the x-coordinate values.
->>>>>>> 49f17599
 
     Notes
     -----
@@ -755,19 +640,6 @@
     equal number of derivatives from each end; if the total number of
     derivatives needed is odd, it will prefer the rightmost endpoint. If
     not enough derivatives are available, an exception is raised.
-<<<<<<< HEAD
-    """
-    def __init__(self, xi, yi, orders=None, direction=None):
-        """Construct a piecewise polynomial
-        """
-        yi0 = np.asarray(yi[0])
-        if len(yi0.shape)==2:
-            self.vector_valued = True
-            self.r = yi0.shape[1]
-        elif len(yi0.shape)==1:
-            self.vector_valued = False
-            self.r = 1
-=======
 
     """
 
@@ -783,7 +655,6 @@
             preslice = ((slice(None,None,None),) * (axis % yi.ndim))
             slice0 = preslice + (0,)
             slice1 = preslice + (slice(1, None, None),)
->>>>>>> 49f17599
         else:
             slice0 = 0
             slice1 = slice(1, None, None)
@@ -1112,10 +983,6 @@
         The result, of length R or length M or M by R,
 
     """
-<<<<<<< HEAD
-    derivs = _find_derivatives(x,y)
-    return PiecewisePolynomial(x, list(zip(y, derivs)), orders=3, direction=None)
-=======
     P = PchipInterpolator(xi, yi, axis=axis)
     if der == 0:
         return P(x)
@@ -1125,5 +992,4 @@
         return P.derivatives(x,der=np.amax(der)+1)[der]
 
 # Backwards compatibility
-pchip = PchipInterpolator
->>>>>>> 49f17599
+pchip = PchipInterpolator