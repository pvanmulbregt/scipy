--- conflicted
+++ resolved
@@ -159,47 +159,6 @@
     }
     return pp;
 }
-
-<<<<<<< HEAD
-=======
-/* Functional inverse of Smirnov distribution
- * finds e such that smirnov(n,e) = p.  */
-double smirnovi(int n, double p)
-{
-    double e, t, dpde;
-    int iterations;
-
-    if (!(p > 0.0 && p <= 1.0)) {
-	mtherr("smirnovi", DOMAIN);
-	return (NPY_NAN);
-    }
-    /* Start with approximation p = exp(-2 n e^2).  */
-    e = sqrt(-log(p) / (2.0 * n));
-    iterations = 0;
-    do {
-	/* Use approximate derivative in Newton iteration. */
-	t = -2.0 * n * e;
-	dpde = 2.0 * t * exp(t * e);
-	if (fabs(dpde) > 0.0)
-	    t = (p - smirnov(n, e)) / dpde;
-	else {
-	    mtherr("smirnovi", UNDERFLOW);
-	    return 0.0;
-	}
-	e = e + t;
-	if (e >= 1.0 || e <= 0.0) {
-	    mtherr("smirnovi", OVERFLOW);
-	    return 0.0;
-	}
-	if (++iterations > MAXITER) {
-	    mtherr("smirnovi", TOOMANY);
-	    return (e);
-	}
-    }
-    while (fabs(t / e) > 1e-10);
-    return (e);
-}
->>>>>>> 66a96b0b
 
 /* Functional inverse of Kolmogorov statistic for two-sided test.
  * Finds x such that kolmogorov(x) = p (or 1-p if complement is True).
